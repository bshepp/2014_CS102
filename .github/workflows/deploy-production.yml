--- conflicted
+++ resolved
@@ -55,75 +55,6 @@
     needs: pre-deployment-checks
     runs-on: ubuntu-latest
     steps:
-<<<<<<< HEAD
-    - uses: actions/checkout@v4
-    
-    - name: Configure AWS credentials
-      uses: aws-actions/configure-aws-credentials@v2
-      with:
-        aws-access-key-id: ${{ secrets.AWS_ACCESS_KEY_ID }}
-        aws-secret-access-key: ${{ secrets.AWS_SECRET_ACCESS_KEY }}
-        aws-region: ${{ env.AWS_REGION }}
-    
-    - name: Deploy to Amplify
-      run: |
-        echo "🚀 Deploying to Amplify: geometry-engine-web (d2vt3koij47dy3)"
-        
-        # Start Amplify deployment job
-        JOB_ID=$(aws amplify start-job \
-          --app-id d2vt3koij47dy3 \
-          --branch-name main \
-          --job-type RELEASE \
-          --query 'jobSummary.jobId' \
-          --output text)
-        
-        echo "Started Amplify job: $JOB_ID"
-        echo "AMPLIFY_JOB_ID=$JOB_ID" >> $GITHUB_ENV
-    
-    - name: Wait for Amplify deployment
-      run: |
-        echo "⏳ Waiting for Amplify deployment to complete..."
-        
-        # Wait for job to complete (max 10 minutes)
-        for i in {1..60}; do
-          STATUS=$(aws amplify get-job \
-            --app-id d2vt3koij47dy3 \
-            --branch-name main \
-            --job-id $AMPLIFY_JOB_ID \
-            --query 'job.summary.status' \
-            --output text)
-          
-          echo "Deployment status: $STATUS (attempt $i/60)"
-          
-          if [ "$STATUS" = "SUCCEED" ]; then
-            echo "✅ Amplify deployment completed successfully!"
-            break
-          elif [ "$STATUS" = "FAILED" ] || [ "$STATUS" = "CANCELLED" ]; then
-            echo "❌ Amplify deployment failed with status: $STATUS"
-            exit 1
-          fi
-          
-          sleep 10
-        done
-        
-        # Final status check
-        if [ "$STATUS" != "SUCCEED" ]; then
-          echo "❌ Deployment timed out or failed. Final status: $STATUS"
-          exit 1
-        fi
-    
-    - name: Verify production deployment
-      run: |
-        echo "🔍 Verifying production deployment..."
-        sleep 30  # Allow DNS/CDN propagation
-        
-        # Test production URL
-        if curl -f -s -o /dev/null https://gengine.darkforestlabs.com; then
-          echo "✅ Frontend deployment successful: https://gengine.darkforestlabs.com"
-        else
-          echo "⚠️ Frontend check failed, but deployment may still be propagating"
-          echo "Check manually: https://gengine.darkforestlabs.com"
-=======
     - name: Verify frontend is accessible
       run: |
         echo "🔍 Verifying frontend accessibility..."
@@ -135,7 +66,6 @@
         else
           echo "⚠️ Frontend check failed - Amplify may still be deploying"
           echo "Check Amplify console: https://console.aws.amazon.com/amplify/"
->>>>>>> 99c4da79
         fi
 
   deploy-backend-lambda-production:
