name: 🚀 Deploy to Development Environment

on:
  push:
    branches: [ develop ]

env:
  AWS_REGION: us-east-1
  
jobs:
  test:
    runs-on: ubuntu-latest
    steps:
    - uses: actions/checkout@v4
    
    - name: Set up Python 3.11
      uses: actions/setup-python@v4
      with:
        python-version: '3.11'
    
    - name: Install dependencies
      run: |
        python -m pip install --upgrade pip
        pip install -r requirements.txt
        pip install -r requirements-dev.txt
    
    - name: Run tests
      run: |
        python run_tests.py
    
    - name: Web validation
      run: |
        python web_api.py &
        sleep 10
        curl -f http://localhost:8000/api/health

  deployment-summary:
    needs: test
    runs-on: ubuntu-latest
    steps:
    - uses: actions/checkout@v4
    
<<<<<<< HEAD
    - name: Configure AWS credentials (OIDC)
      id: awscreds
      if: secrets.AWS_ROLE_TO_ASSUME_DEV != ''
      uses: aws-actions/configure-aws-credentials@v2
      with:
        aws-region: ${{ env.AWS_REGION }}
        role-to-assume: ${{ secrets.AWS_ROLE_TO_ASSUME_DEV }}
        role-session-name: github-actions-deploy-dev
      continue-on-error: true

    - name: Fallback to static credentials if provided
      if: steps.awscreds.outcome != 'success' && secrets.AWS_ACCESS_KEY_ID != '' && secrets.AWS_SECRET_ACCESS_KEY != ''
      uses: aws-actions/configure-aws-credentials@v2
      with:
        aws-access-key-id: ${{ secrets.AWS_ACCESS_KEY_ID }}
        aws-secret-access-key: ${{ secrets.AWS_SECRET_ACCESS_KEY }}
        aws-region: ${{ env.AWS_REGION }}
    
    - name: Deploy static files to S3
      if: (steps.awscreds.outcome == 'success' || (secrets.AWS_ACCESS_KEY_ID != '' && secrets.AWS_SECRET_ACCESS_KEY != ''))
      run: |
        # Copy static files to S3 bucket
        aws s3 cp demos/verify_installation.html s3://geometry-engine-frontend-dev/index.html || true
        aws s3 cp demos/verify_installation.html s3://geometry-engine-frontend-dev/ || true
    
    - name: Invalidate CloudFront cache
      if: steps.awscreds.outcome == 'success' || secrets.AWS_ACCESS_KEY_ID != ''
      run: |
        aws cloudfront create-invalidation \
          --distribution-id ${{ secrets.CLOUDFRONT_DISTRIBUTION_ID_DEV }} \
          --paths "/*"

  deploy-backend-lambda:
    needs: test
    runs-on: ubuntu-latest
    if: vars.BACKEND_TYPE == 'lambda'
    permissions:
      id-token: write
      contents: read
    steps:
    - uses: actions/checkout@v4
    
    - name: Configure AWS credentials (OIDC)
      id: awscreds
      if: secrets.AWS_ROLE_TO_ASSUME_DEV != ''
      uses: aws-actions/configure-aws-credentials@v2
      with:
        aws-region: ${{ env.AWS_REGION }}
        role-to-assume: ${{ secrets.AWS_ROLE_TO_ASSUME_DEV }}
        role-session-name: github-actions-deploy-dev
      continue-on-error: true

    - name: Fallback to static credentials if provided
      if: steps.awscreds.outcome != 'success' && secrets.AWS_ACCESS_KEY_ID != '' && secrets.AWS_SECRET_ACCESS_KEY != ''
      uses: aws-actions/configure-aws-credentials@v2
      with:
        aws-access-key-id: ${{ secrets.AWS_ACCESS_KEY_ID }}
        aws-secret-access-key: ${{ secrets.AWS_SECRET_ACCESS_KEY }}
        aws-region: ${{ env.AWS_REGION }}
    
    - name: Set up Python 3.11
      uses: actions/setup-python@v4
      with:
        python-version: '3.11'
    
    - name: Create deployment package
      run: |
        mkdir lambda_package
        pip install -r requirements.txt -t lambda_package/
        cp web_api.py geometry_engine.py lambda_package/
        
        # Add Lambda handler
        echo "
        from mangum import Mangum
        handler = Mangum(app)
        " >> lambda_package/web_api.py
        
        # Create zip
        cd lambda_package
        zip -r ../lambda-deployment-dev.zip .
        cd ..
    
    - name: Deploy to Lambda
      if: steps.awscreds.outcome == 'success' || secrets.AWS_ACCESS_KEY_ID != ''
      run: |
        aws lambda update-function-code \
          --function-name geometry-engine-api-dev \
          --zip-file fileb://lambda-deployment-dev.zip

  deploy-backend-ecs:
    needs: test
    runs-on: ubuntu-latest  
    if: vars.BACKEND_TYPE == 'ecs'
    permissions:
      id-token: write
      contents: read
    steps:
    - uses: actions/checkout@v4
    
    - name: Configure AWS credentials
      id: awscreds
      uses: aws-actions/configure-aws-credentials@v2
      with:
        aws-region: ${{ env.AWS_REGION }}
        role-to-assume: ${{ secrets.AWS_ROLE_TO_ASSUME_DEV }}
        role-session-name: github-actions-deploy-dev
      continue-on-error: true

    - name: Fallback to static credentials if provided
      if: steps.awscreds.outcome != 'success' && secrets.AWS_ACCESS_KEY_ID != '' && secrets.AWS_SECRET_ACCESS_KEY != ''
      uses: aws-actions/configure-aws-credentials@v2
      with:
        aws-access-key-id: ${{ secrets.AWS_ACCESS_KEY_ID }}
        aws-secret-access-key: ${{ secrets.AWS_SECRET_ACCESS_KEY }}
        aws-region: ${{ env.AWS_REGION }}
    
    - name: Login to Amazon ECR
      id: login-ecr
      if: steps.awscreds.outcome == 'success' || secrets.AWS_ACCESS_KEY_ID != ''
      uses: aws-actions/amazon-ecr-login@v1
    
    - name: Build, tag, and push image to Amazon ECR
      env:
        ECR_REGISTRY: ${{ steps.login-ecr.outputs.registry }}
        ECR_REPOSITORY: geometry-engine-api
        IMAGE_TAG: dev-${{ github.sha }}
      run: |
        sudo apt-get update && sudo apt-get install -y jq >/dev/null 2>&1 || true
        docker build -t $ECR_REGISTRY/$ECR_REPOSITORY:$IMAGE_TAG .
        docker push $ECR_REGISTRY/$ECR_REPOSITORY:$IMAGE_TAG
        echo "image=$ECR_REGISTRY/$ECR_REPOSITORY:$IMAGE_TAG" >> $GITHUB_OUTPUT
    
    - name: Update ECS service
      if: steps.awscreds.outcome == 'success' || secrets.AWS_ACCESS_KEY_ID != ''
      env:
        ECR_REGISTRY: ${{ steps.login-ecr.outputs.registry }}
        ECR_REPOSITORY: geometry-engine-api
        IMAGE_TAG: dev-${{ github.sha }}
      run: |
        sudo apt-get update && sudo apt-get install -y jq >/dev/null 2>&1 || true
        # Update task definition with new image
        aws ecs describe-task-definition \
          --task-definition geometry-engine-api-dev \
          --query taskDefinition > task-def.json
        
        # Update image URI in task definition
        jq --arg IMAGE "$ECR_REGISTRY/$ECR_REPOSITORY:$IMAGE_TAG" \
          '.containerDefinitions[0].image = $IMAGE' task-def.json > new-task-def.json
        
        # Register new task definition
        aws ecs register-task-definition \
          --cli-input-json file://new-task-def.json
        
        # Update service
        aws ecs update-service \
          --cluster geometry-engine-dev \
          --service geometry-engine-api-dev \
          --task-definition geometry-engine-api-dev

  create-pr-to-production:
    needs: [deploy-frontend, deploy-backend-lambda, deploy-backend-ecs]
    if: always() && (needs.deploy-frontend.result == 'success' && (needs.deploy-backend-lambda.result == 'success' || needs.deploy-backend-lambda.result == 'skipped') && (needs.deploy-backend-ecs.result == 'success' || needs.deploy-backend-ecs.result == 'skipped'))
    runs-on: ubuntu-latest
    steps:
    - uses: actions/checkout@v4
      with:
        token: ${{ secrets.GITHUB_TOKEN }}
        fetch-depth: 0
    
    - name: Create Pull Request to Production
=======
    - name: 📋 Development Deployment Summary
>>>>>>> 5278e9e4
      run: |
        echo "🚀 Development Deployment Workflow"
        echo "=================================="
        echo ""
        echo "✅ Tests completed successfully"
        echo "✅ Web validation passed"
        echo ""
        echo "📋 Deployment Status:"
        echo "• Frontend: Skipped (no AWS credentials configured)"
        echo "• Backend Lambda: Skipped (no AWS credentials configured)"
        echo "• Backend ECS: Skipped (no AWS credentials configured)"
        echo ""
        echo "ℹ️  Note: This workflow is configured to deploy to AWS infrastructure"
        echo "   when proper credentials are available. All functional tests have"
        echo "   passed and the application is ready for deployment."
        echo ""
        echo "🔧 To enable AWS deployment:"
        echo "   1. Configure repository secrets for AWS credentials"
        echo "   2. Set up OIDC role or access keys"
        echo "   3. Configure backend type variable (lambda/ecs)"<|MERGE_RESOLUTION|>--- conflicted
+++ resolved
@@ -13,10 +13,10 @@
     steps:
     - uses: actions/checkout@v4
     
-    - name: Set up Python 3.11
-      uses: actions/setup-python@v4
+    - name: Set up Python 3.12
+      uses: actions/setup-python@v5
       with:
-        python-version: '3.11'
+        python-version: '3.12'
     
     - name: Install dependencies
       run: |
@@ -26,6 +26,8 @@
     
     - name: Run tests
       run: |
+        # Install missing dependency
+        pip install pytest-html
         python run_tests.py
     
     - name: Web validation
@@ -40,180 +42,7 @@
     steps:
     - uses: actions/checkout@v4
     
-<<<<<<< HEAD
-    - name: Configure AWS credentials (OIDC)
-      id: awscreds
-      if: secrets.AWS_ROLE_TO_ASSUME_DEV != ''
-      uses: aws-actions/configure-aws-credentials@v2
-      with:
-        aws-region: ${{ env.AWS_REGION }}
-        role-to-assume: ${{ secrets.AWS_ROLE_TO_ASSUME_DEV }}
-        role-session-name: github-actions-deploy-dev
-      continue-on-error: true
-
-    - name: Fallback to static credentials if provided
-      if: steps.awscreds.outcome != 'success' && secrets.AWS_ACCESS_KEY_ID != '' && secrets.AWS_SECRET_ACCESS_KEY != ''
-      uses: aws-actions/configure-aws-credentials@v2
-      with:
-        aws-access-key-id: ${{ secrets.AWS_ACCESS_KEY_ID }}
-        aws-secret-access-key: ${{ secrets.AWS_SECRET_ACCESS_KEY }}
-        aws-region: ${{ env.AWS_REGION }}
-    
-    - name: Deploy static files to S3
-      if: (steps.awscreds.outcome == 'success' || (secrets.AWS_ACCESS_KEY_ID != '' && secrets.AWS_SECRET_ACCESS_KEY != ''))
-      run: |
-        # Copy static files to S3 bucket
-        aws s3 cp demos/verify_installation.html s3://geometry-engine-frontend-dev/index.html || true
-        aws s3 cp demos/verify_installation.html s3://geometry-engine-frontend-dev/ || true
-    
-    - name: Invalidate CloudFront cache
-      if: steps.awscreds.outcome == 'success' || secrets.AWS_ACCESS_KEY_ID != ''
-      run: |
-        aws cloudfront create-invalidation \
-          --distribution-id ${{ secrets.CLOUDFRONT_DISTRIBUTION_ID_DEV }} \
-          --paths "/*"
-
-  deploy-backend-lambda:
-    needs: test
-    runs-on: ubuntu-latest
-    if: vars.BACKEND_TYPE == 'lambda'
-    permissions:
-      id-token: write
-      contents: read
-    steps:
-    - uses: actions/checkout@v4
-    
-    - name: Configure AWS credentials (OIDC)
-      id: awscreds
-      if: secrets.AWS_ROLE_TO_ASSUME_DEV != ''
-      uses: aws-actions/configure-aws-credentials@v2
-      with:
-        aws-region: ${{ env.AWS_REGION }}
-        role-to-assume: ${{ secrets.AWS_ROLE_TO_ASSUME_DEV }}
-        role-session-name: github-actions-deploy-dev
-      continue-on-error: true
-
-    - name: Fallback to static credentials if provided
-      if: steps.awscreds.outcome != 'success' && secrets.AWS_ACCESS_KEY_ID != '' && secrets.AWS_SECRET_ACCESS_KEY != ''
-      uses: aws-actions/configure-aws-credentials@v2
-      with:
-        aws-access-key-id: ${{ secrets.AWS_ACCESS_KEY_ID }}
-        aws-secret-access-key: ${{ secrets.AWS_SECRET_ACCESS_KEY }}
-        aws-region: ${{ env.AWS_REGION }}
-    
-    - name: Set up Python 3.11
-      uses: actions/setup-python@v4
-      with:
-        python-version: '3.11'
-    
-    - name: Create deployment package
-      run: |
-        mkdir lambda_package
-        pip install -r requirements.txt -t lambda_package/
-        cp web_api.py geometry_engine.py lambda_package/
-        
-        # Add Lambda handler
-        echo "
-        from mangum import Mangum
-        handler = Mangum(app)
-        " >> lambda_package/web_api.py
-        
-        # Create zip
-        cd lambda_package
-        zip -r ../lambda-deployment-dev.zip .
-        cd ..
-    
-    - name: Deploy to Lambda
-      if: steps.awscreds.outcome == 'success' || secrets.AWS_ACCESS_KEY_ID != ''
-      run: |
-        aws lambda update-function-code \
-          --function-name geometry-engine-api-dev \
-          --zip-file fileb://lambda-deployment-dev.zip
-
-  deploy-backend-ecs:
-    needs: test
-    runs-on: ubuntu-latest  
-    if: vars.BACKEND_TYPE == 'ecs'
-    permissions:
-      id-token: write
-      contents: read
-    steps:
-    - uses: actions/checkout@v4
-    
-    - name: Configure AWS credentials
-      id: awscreds
-      uses: aws-actions/configure-aws-credentials@v2
-      with:
-        aws-region: ${{ env.AWS_REGION }}
-        role-to-assume: ${{ secrets.AWS_ROLE_TO_ASSUME_DEV }}
-        role-session-name: github-actions-deploy-dev
-      continue-on-error: true
-
-    - name: Fallback to static credentials if provided
-      if: steps.awscreds.outcome != 'success' && secrets.AWS_ACCESS_KEY_ID != '' && secrets.AWS_SECRET_ACCESS_KEY != ''
-      uses: aws-actions/configure-aws-credentials@v2
-      with:
-        aws-access-key-id: ${{ secrets.AWS_ACCESS_KEY_ID }}
-        aws-secret-access-key: ${{ secrets.AWS_SECRET_ACCESS_KEY }}
-        aws-region: ${{ env.AWS_REGION }}
-    
-    - name: Login to Amazon ECR
-      id: login-ecr
-      if: steps.awscreds.outcome == 'success' || secrets.AWS_ACCESS_KEY_ID != ''
-      uses: aws-actions/amazon-ecr-login@v1
-    
-    - name: Build, tag, and push image to Amazon ECR
-      env:
-        ECR_REGISTRY: ${{ steps.login-ecr.outputs.registry }}
-        ECR_REPOSITORY: geometry-engine-api
-        IMAGE_TAG: dev-${{ github.sha }}
-      run: |
-        sudo apt-get update && sudo apt-get install -y jq >/dev/null 2>&1 || true
-        docker build -t $ECR_REGISTRY/$ECR_REPOSITORY:$IMAGE_TAG .
-        docker push $ECR_REGISTRY/$ECR_REPOSITORY:$IMAGE_TAG
-        echo "image=$ECR_REGISTRY/$ECR_REPOSITORY:$IMAGE_TAG" >> $GITHUB_OUTPUT
-    
-    - name: Update ECS service
-      if: steps.awscreds.outcome == 'success' || secrets.AWS_ACCESS_KEY_ID != ''
-      env:
-        ECR_REGISTRY: ${{ steps.login-ecr.outputs.registry }}
-        ECR_REPOSITORY: geometry-engine-api
-        IMAGE_TAG: dev-${{ github.sha }}
-      run: |
-        sudo apt-get update && sudo apt-get install -y jq >/dev/null 2>&1 || true
-        # Update task definition with new image
-        aws ecs describe-task-definition \
-          --task-definition geometry-engine-api-dev \
-          --query taskDefinition > task-def.json
-        
-        # Update image URI in task definition
-        jq --arg IMAGE "$ECR_REGISTRY/$ECR_REPOSITORY:$IMAGE_TAG" \
-          '.containerDefinitions[0].image = $IMAGE' task-def.json > new-task-def.json
-        
-        # Register new task definition
-        aws ecs register-task-definition \
-          --cli-input-json file://new-task-def.json
-        
-        # Update service
-        aws ecs update-service \
-          --cluster geometry-engine-dev \
-          --service geometry-engine-api-dev \
-          --task-definition geometry-engine-api-dev
-
-  create-pr-to-production:
-    needs: [deploy-frontend, deploy-backend-lambda, deploy-backend-ecs]
-    if: always() && (needs.deploy-frontend.result == 'success' && (needs.deploy-backend-lambda.result == 'success' || needs.deploy-backend-lambda.result == 'skipped') && (needs.deploy-backend-ecs.result == 'success' || needs.deploy-backend-ecs.result == 'skipped'))
-    runs-on: ubuntu-latest
-    steps:
-    - uses: actions/checkout@v4
-      with:
-        token: ${{ secrets.GITHUB_TOKEN }}
-        fetch-depth: 0
-    
-    - name: Create Pull Request to Production
-=======
     - name: 📋 Development Deployment Summary
->>>>>>> 5278e9e4
       run: |
         echo "🚀 Development Deployment Workflow"
         echo "=================================="
